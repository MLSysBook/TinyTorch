--- conflicted
+++ resolved
@@ -26,32 +26,6 @@
 from rich.panel import Panel
 from .commands.base import BaseCommand
 from .commands.test import TestCommand
-<<<<<<< HEAD
-from .commands.health import HealthCommand
-from .commands.export import ExportCommand
-from .commands.src import SrcCommand
-from .commands.reset import ResetCommand
-from .commands.jupyter import JupyterCommand
-from .commands.nbdev import NbdevCommand
-from .commands.status import StatusCommand
-from .commands.system import SystemCommand
-from .commands.module_workflow import ModuleWorkflowCommand
-from .commands.package import PackageCommand
-from .commands.nbgrader import NBGraderCommand
-from .commands.book import BookCommand
-from .commands.checkpoint import CheckpointCommand
-from .commands.grade import GradeCommand
-from .commands.demo import DemoCommand
-from .commands.logo import LogoCommand
-from .commands.milestone import MilestoneCommand
-from .commands.leaderboard import LeaderboardCommand
-from .commands.olympics import OlympicsCommand
-from .commands.setup import SetupCommand
-from .commands.benchmark import BenchmarkCommand
-from .commands.community import CommunityCommand
-from .commands.login import LoginCommand, LogoutCommand
-
-=======
 from .commands.export import ExportCommand
 from .commands.src import SrcCommand
 from .commands.system import SystemCommand
@@ -64,7 +38,7 @@
 from .commands.setup import SetupCommand
 from .commands.benchmark import BenchmarkCommand
 from .commands.community import CommunityCommand
->>>>>>> d82e34e5
+from .commands.login import LoginCommand, LogoutCommand
 
 # Configure logging
 logging.basicConfig(
@@ -87,33 +61,6 @@
         self.console = get_console()
         # SINGLE SOURCE OF TRUTH: All valid commands registered here
         self.commands: Dict[str, Type[BaseCommand]] = {
-<<<<<<< HEAD
-            # Essential commands
-            'setup': SetupCommand,
-            # Hierarchical command groups
-            'system': SystemCommand,
-            'module': ModuleWorkflowCommand,
-            'src': SrcCommand,
-            'package': PackageCommand,
-            'nbgrader': NBGraderCommand,
-            'checkpoint': CheckpointCommand,
-            'milestones': MilestoneCommand,
-            'leaderboard': LeaderboardCommand,
-            'olympics': OlympicsCommand,
-            'benchmark': BenchmarkCommand,
-            'community': CommunityCommand,
-            # Convenience shortcuts (backward compatibility)
-            'notebooks': NotebooksCommand,
-            'export': ExportCommand,
-            'test': TestCommand,
-            'book': BookCommand,
-            'grade': GradeCommand,
-            'demo': DemoCommand,
-            'logo': LogoCommand,
-            # Authentication commands
-            'login': LoginCommand,
-            'logout': LogoutCommand,
-=======
             # Essential
             'setup': SetupCommand,
             # Workflow (student-facing)
@@ -133,7 +80,9 @@
             'test': TestCommand,
             'grade': GradeCommand,
             'logo': LogoCommand,
->>>>>>> d82e34e5
+            # Authentication commands
+            'login': LoginCommand,
+            'logout': LogoutCommand,
         }
 
     def create_parser(self) -> argparse.ArgumentParser:
@@ -143,38 +92,6 @@
             description="Tiny🔥Torch CLI - Build ML systems from scratch",
             formatter_class=argparse.RawDescriptionHelpFormatter,
             epilog="""
-<<<<<<< HEAD
-Command Groups:
-  system       System environment and configuration commands
-  module       Module development workflow - start, complete, resume modules (students)
-  source       Source file workflow - export src/ to modules/ and tinytorch/ (developers)
-  package      Package management and nbdev integration commands
-  nbgrader     Assignment management and auto-grading commands
-  checkpoint   Progress tracking - view capabilities unlocked and learning journey
-  milestones   Epic achievements - celebrate major capability unlocks
-  leaderboard  Community showcase - share progress, connect with learners
-  olympics     Competition events - friendly challenges and recognition
-
-Convenience Shortcuts:
-  export       Quick export (alias for: tito module export)
-  test         Quick test (alias for: tito module test)
-  book         Build Jupyter Book documentation
-  grade        Simplified grading interface (wraps NBGrader)
-  demo         Run capability demos (show what you've built!)
-
-Getting Started:
-  tito setup                    First-time environment setup
-  tito module start 01          Start Module 01 (tensors, first time)
-  tito module complete 01       Complete Module 01 (test + export + track)
-  tito module resume 02         Resume working on Module 02
-  tito module status            View your progress across all modules
-
-Tracking Progress:
-  tito checkpoint status        See all capabilities unlocked
-  tito checkpoint timeline      Visual progress timeline
-  tito leaderboard join         Join the community
-  tito leaderboard profile      View your achievement journey
-=======
 Student Commands:
   module       Module workflow - start, work, complete modules
   milestones   Track progress - unlock capabilities as you build
@@ -191,7 +108,6 @@
   tito module start 01          Start Module 01 (tensors)
   tito module complete 01       Test, export, and track progress
   tito module status            View your progress
->>>>>>> d82e34e5
             """
         )
 
@@ -234,11 +150,7 @@
     def validate_environment(self) -> bool:
         """Validate the environment and show issues if any."""
         issues = self.config.validate(get_venv_path())
-<<<<<<< HEAD
-
-=======
-        
->>>>>>> d82e34e5
+
         if issues:
             print_error(
                 "Environment validation failed:\n" + "\n".join(f"  • {issue}" for issue in issues),
@@ -248,11 +160,7 @@
             # Return True to allow command execution despite validation issues
             # This is temporary for development
             return True
-<<<<<<< HEAD
-
-=======
-        
->>>>>>> d82e34e5
+
         return True
 
     def run(self, args: Optional[List[str]] = None) -> int:
@@ -268,11 +176,7 @@
 
             if hasattr(parsed_args, 'no_color') and parsed_args.no_color:
                 self.config.no_color = True
-<<<<<<< HEAD
-
-=======
-            
->>>>>>> d82e34e5
+
             # Show banner for interactive commands (except logo which has its own display)
             if parsed_args.command and not self.config.no_color and parsed_args.command != 'logo':
                 print_banner()
@@ -293,38 +197,6 @@
                 # Show ASCII logo first
                 print_ascii_logo()
 
-<<<<<<< HEAD
-                # Show enhanced help with command groups
-                self.console.print(Panel(
-                    "[bold]Essential Commands:[/bold]\n"
-                    "  [bold cyan]setup[/bold cyan]        - First-time environment setup\n\n"
-                    "[bold]Command Groups:[/bold]\n"
-                    "  [bold green]system[/bold green]       - System environment and configuration\n"
-                    "  [bold green]module[/bold green]       - Module workflow (start, complete, resume)\n"
-                    "  [bold green]package[/bold green]      - Package management and nbdev integration\n"
-                    "  [bold green]nbgrader[/bold green]     - Assignment management and auto-grading\n"
-                    "  [bold cyan]checkpoint[/bold cyan]   - Progress tracking (capabilities unlocked)\n"
-                    "  [bold magenta]milestones[/bold magenta]   - Epic achievements (major unlocks)\n"
-                    "  [bold bright_blue]leaderboard[/bold bright_blue] - Community showcase (share progress)\n"
-                    "  [bold bright_yellow]olympics[/bold bright_yellow]     - Competition events (challenges)\n\n"
-                    "[bold]Convenience Shortcuts:[/bold]\n"
-                    "  [bold yellow]export[/bold yellow]      - Quick export (→ module export)\n"
-                    "  [bold yellow]test[/bold yellow]        - Quick test (→ module test)\n"
-                    "  [bold green]book[/bold green]        - Build Jupyter Book documentation\n"
-                    "  [bold green]logo[/bold green]        - Learn about Tiny🔥Torch philosophy\n"
-                    "[bold]Quick Start:[/bold]\n"
-                    "  [dim]tito setup[/dim]                    - First-time setup (run once)\n"
-                    "  [dim]tito module start 01[/dim]          - Start Module 01 (tensors)\n"
-                    "  [dim]tito module complete 01[/dim]       - Complete it (test + export + track)\n"
-                    "  [dim]tito module start 02[/dim]          - Continue to Module 02\n"
-                    "  [dim]tito module status[/dim]            - View all progress\n\n"
-                    "[bold]Track Progress:[/bold]\n"
-                    "  [dim]tito checkpoint status[/dim]        - Capabilities unlocked\n"
-                    "  [dim]tito leaderboard profile[/dim]      - Your achievement journey\n\n"
-                    "[bold]Get Help:[/bold]\n"
-                    "  [dim]tito <command>[/dim]                - Show command subcommands\n"
-                    "  [dim]tito --help[/dim]                   - Show full help",
-=======
                 # Simple, focused welcome message
                 help_text = "[bold cyan]Quick Start:[/bold cyan]\n"
                 help_text += "  [green]tito setup[/green]                  First-time setup\n"
@@ -341,7 +213,6 @@
 
                 self.console.print(Panel(
                     help_text,
->>>>>>> d82e34e5
                     title="Welcome to Tiny🔥Torch!",
                     border_style="bright_green"
                 ))
