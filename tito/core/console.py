--- conflicted
+++ resolved
@@ -33,11 +33,7 @@
         banner_text.append("Tiny", style="dim cyan")
         banner_text.append("🔥", style="red")
         banner_text.append("TORCH", style="bold orange1")
-<<<<<<< HEAD
-        banner_text.append(": Build ML Systems from Scratch", style="dim")
-=======
         banner_text.append(": Don't just import it. Build it.", style="dim")
->>>>>>> d82e34e5
         console.print(Panel(banner_text, style="bright_blue", padding=(1, 2)))
 
 def print_compact_banner():
@@ -48,11 +44,7 @@
     banner_text.append("Tiny", style="dim cyan")
     banner_text.append("\n🔥", style="red")
     banner_text.append("TORCH", style="bold orange1")
-<<<<<<< HEAD
-    banner_text.append(": Build ML Systems from Scratch", style="dim")
-=======
     banner_text.append(": Don't just import it. Build it.", style="dim")
->>>>>>> d82e34e5
     console.print(Panel(banner_text, style="bright_blue", padding=(1, 2)))
 
 def print_ascii_logo(compact: bool = False):
@@ -73,16 +65,6 @@
     # Add/remove spaces at the beginning of each line to adjust positioning
     
     logo_lines = [
-<<<<<<< HEAD
-        # Flames above TORCH letters
-        "         🔥                                  🔥",             # Flames above T-O-R-C-H
-        "      ████████╗ ██████╗ ██████╗  ██████╗██╗  ██╗",           # TORCH line 1
-        "      ╚T═██╔══╝██╔═══██╗██╔══██╗██╔════╝██║  ██║",           # TORCH line 2
-        "       I ██║   ██║   ██║██████╔╝██║     ███████║",           # TORCH line 3
-        "       N ██║   ██║   ██║██╔══██╗██║     ██╔══██║",           # TORCH line 4
-        "       Y ██║   ╚██████╔╝██║  ██║╚██████╗██║  ██║",           # TORCH line 5
-        "         ╚═╝    ╚═════╝ ╚═╝  ╚═╝ ╚═════╝╚═╝  ╚═╝"            # TORCH line 6
-=======
         # Flames positioned closer to T and H for visual cohesion
         "      🔥                                         🔥",              # Flames above T and H
         "      ████████╗  ██████╗  ██████╗   ██████╗ ██╗  ██╗",           # TORCH line 1
@@ -91,7 +73,6 @@
         "       N ██║    ██║   ██║ ██╔══██╗ ██║      ██╔══██║",           # TORCH line 4
         "       Y ██║    ╚██████╔╝ ██║  ██║ ╚██████╗ ██║  ██║",           # TORCH line 5
         "         ╚═╝     ╚═════╝  ╚═╝  ╚═╝  ╚═════╝ ╚═╝  ╚═╝"            # TORCH line 6
->>>>>>> d82e34e5
     ]
     
     # ============================================
@@ -104,11 +85,7 @@
     FLAME_COLOR = "yellow"              # Color for 🔥 emoji
     TINY_COLOR = "bold orange1"         # Color for "tiny" text (flame effect!)
     TORCH_COLOR = "bold white"          # Color for "TORCH" text (better contrast)
-<<<<<<< HEAD
-    TAGLINE_COLOR = "orange1"          # Color for tagline
-=======
     TAGLINE_COLOR = "bold orange1"      # Color for tagline (matches flame glow)
->>>>>>> d82e34e5
     
     # Process and apply colors to each line
     for i, line in enumerate(logo_lines):
@@ -125,13 +102,8 @@
             logo_text.append(line, style=TORCH_COLOR)
         logo_text.append("\n")
     
-<<<<<<< HEAD
-    # Add tagline
-    logo_text.append("\n🔥 Don't import the future. Build it from tensors up.", style="orange1")
-=======
     # Add tagline (aligned under TORCH, matches flame glow)
     logo_text.append("\n                🔥 Don't import it. Build it.", style=TAGLINE_COLOR)
->>>>>>> d82e34e5
     logo_text.append("\n")
         
     # Combine logo and tagline
